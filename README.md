# Nostr Web Services (NWS)


NWS replaces the IP layer in TCP transport using Nostr, enabling a secure connection between
clients and backend services.

Exit nodes are reachable through their [nprofiles](https://nostr-nips.com/nip-19), which are combinations of a Nostr public key and multiple relays.

### Prerequisites

- A list of Nostr relays that the exit node is connected to.
- The Nostr private key of the exit node.

The exit node utilizes the private key and relay list to generate an [nprofile](https://nostr-nips.com/nip-19), which is printed in the console on startup.

## Overview

### NWS main components

1. **Entry node**: It forwards tcp packets to the exit node using a SOCKS proxy and creates encrypted events for the public key of the exit node.
2. **Exit node**: It is a TCP reverse proxy that listens for incoming Nostr subscriptions and forwards the payload to the designated backend service.

<img src="nws.png" width="900"/>

## Quickstart

Running NWS using Docker is recommended. For instructions on running NWS on your local machine, refer to the [Build from source](#build-from-source) section.

### Using Docker Compose

Please navigate to the `docker-compose.yaml` file and set `NOSTR_PRIVATE_KEY` to your own private key.
Leaving it empty will generate a new private key on startup.

To set up using Docker Compose, run the following command:
```
docker compose up -d --build
```

This will start an example environment, including the entry node, exit node, and a backend service.

You can run the following commands to receive your nprofiles:

```bash
docker logs exit-https 2>&1 | awk -F'profile=' '{if ($2) print $2}' | awk '{print $1}'
```
```bash
docker logs exit 2>&1 | awk -F'profile=' '{if ($2) print $2}' | awk '{print $1}`
```

### Sending Requests to the Entry node

With the log information from the previous step, you can use the following command to send a request to the nprofile:

```
curl -v -x socks5h://localhost:8882  http://"$(docker logs exit 2>&1 | awk -F'profile=' '{if ($2) print $2}' | awk '{print $1}' | tail -n 1)"/v1/info --insecure
```

If the nprofile supports TLS, you can choose to connect using https scheme

```
curl -v -x socks5h://localhost:8882  https://"$(docker logs exit-https 2>&1 | awk -F'profile=' '{if ($2) print $2}' | awk '{print $1}' | tail -n 1)"/v1/info --insecure
```

When using https, the entry node can be used as a service, since the operator will not be able to see the request data.

## Build from source

The exit node must be set up to make the services reachable via Nostr.

### Configuration

Configuration should be completed using environment variables.
Alternatively, you can create a `.env` file in the current working directory with the following content:
```
NOSTR_RELAYS = 'ws://localhost:6666;wss://relay.damus.io'
NOSTR_PRIVATE_KEY = "EXITPRIVATEHEX"
BACKEND_HOST = 'localhost:3338'
```

- `NOSTR_RELAYS`: A list of nostr relays to publish events to. Will only be used if there was no nprofile in the
  request.
- `NOSTR_PRIVATE_KEY`: The private key to sign the events
- `BACKEND_HOST`: The host of the backend to forward requests to

To start the exit node, use this command:

```
go run cmd/exit/exit.go
```

If your backend services support TLS, your service can now start using TLS encryption through a publicly available entry node.

---

To run an entry node for accessing NWS services behind exit nodes, use the following command:
```
<<<<<<< HEAD
go run cmd/entry/main.go
=======
go run cmd/proxy/proxy.go
>>>>>>> 1c12a7db
```

#### Entry node Configuration

If you used environment variables, no further configuration is needed.
For `.env` file configurations, do so in the current working directory with the following content:

```
NOSTR_RELAYS = 'ws://localhost:6666;wss://relay.com'
```

Here, NOSTR_RELAYS is a list of nostr relays to publish events to and will only be used if there was no nprofile in the request.<|MERGE_RESOLUTION|>--- conflicted
+++ resolved
@@ -94,11 +94,7 @@
 
 To run an entry node for accessing NWS services behind exit nodes, use the following command:
 ```
-<<<<<<< HEAD
 go run cmd/entry/main.go
-=======
-go run cmd/proxy/proxy.go
->>>>>>> 1c12a7db
 ```
 
 #### Entry node Configuration
